use crate::components::clear_core_motor::ClearCoreMotor;
use crate::components::scale::ScaleCmd;
use log::{error, info};
use serde::Deserialize;
use std::fmt::Debug;
use std::sync::atomic::{AtomicBool, Ordering};
use std::sync::Arc;
use tokio::sync::mpsc::Sender;
use tokio::sync::oneshot;
use tokio::time::{interval, Duration, Instant};

#[derive(Deserialize, Debug, Clone)]
#[serde(rename_all = "camelCase")]
pub struct Parameters {
    pub motor_speed: f64,
    pub sample_rate: f64,
    pub cutoff_frequency: f64,
    pub check_offset: f64,
    pub stop_offset: f64,
    pub retract_before: Option<f64>,
    pub retract_after: Option<f64>,
}

impl Default for Parameters {
    fn default() -> Self {
        Self {
            motor_speed: 0.3,
            sample_rate: 50.0,
            cutoff_frequency: 0.5,
            check_offset: 15.0,
            stop_offset: 7.0,
            retract_before: None,
            retract_after: None,
        }
    }
}

#[derive(Deserialize, Debug, Clone)]
pub struct WeightedDispense {
    pub setpoint: f64,
    pub timeout: Duration,
}
#[derive(Deserialize, Debug, Clone)]
#[serde(rename_all = "camelCase")]
pub enum Setpoint {
    Weight(WeightedDispense),
    Timed(Duration),
}
#[derive(Deserialize, Debug, Clone)]
#[serde(rename_all = "camelCase")]
pub struct DispenseParameters {
    pub parameters: Parameters,
    pub setpoint: Setpoint,
}

pub struct Dispenser {
    motor: ClearCoreMotor,
    setpoint: Setpoint,
    parameters: Parameters,
    scale_tx: Sender<ScaleCmd>,
}

impl Dispenser {
    pub fn new(
        motor: ClearCoreMotor,
        setpoint: Setpoint,
        parameters: Parameters,
        scale_tx: Sender<ScaleCmd>,
    ) -> Self {
        Self {
            motor,
            setpoint,
            parameters,
            scale_tx,
        }
    }

    async fn get_weight(&self) -> f64 {
        let (rep_tx, rep_rx) = oneshot::channel();
        self.scale_tx.send(ScaleCmd(rep_tx)).await.unwrap();
        rep_rx.await.unwrap()
    }

    async fn get_median_weight(&self, samples: usize, sample_rate: f64) -> f64 {
        let mut buffer = Vec::with_capacity(samples);
        for _ in 0..=samples {
            let weight = self.get_weight().await;
            buffer.push(weight);
            tokio::time::sleep(Duration::from_secs_f64(1. / sample_rate)).await;
        }
        buffer.sort_by(|a, b| a.partial_cmp(b).unwrap());
        let middle = buffer.len() / 2;
        buffer[middle]
    }

    async fn update_motor_speed(&self, last_cmd_time: Instant, error: f64) -> Option<Instant> {
        let current_time = Instant::now();
        if current_time - last_cmd_time > Duration::from_millis(200) {
            let new_speed = error * self.parameters.motor_speed;
            if new_speed >= 0.1 {
                self.motor
                    .set_velocity(if new_speed > self.parameters.motor_speed {
                        self.parameters.motor_speed
                    } else {
                        new_speed
                    })
                    .await;
            }
            self.motor
                .relative_move(20.)
                .await
                .expect("Motor faulted or not enabled");
            Some(Instant::now())
        } else {
            None
        }
    }
    
    async fn retract_before(&self) {
        if let Some(retract) = self.parameters.retract_before {
            self.motor
                .relative_move(-retract)
                .await
                .expect("Motor faulted");
            self.motor
                .wait_for_move(Duration::from_millis(50))
                .await
                .unwrap();
        }
    }
    
    async fn retract_after(&self) {
        if let Some(retract) = self.parameters.retract_after {
            self.motor
                .relative_move(-retract)
                .await
                .expect("Motor faulted");
        }
    }

    pub async fn dispense(&self, timeout: Duration) {
        let init_time = Instant::now();
        match &self.setpoint {
            Setpoint::Weight(w) => {
                let mut interval = interval(Duration::from_millis(500));
                
                // Set low-pass filter values
                let filter_period = 1. / self.parameters.sample_rate;
                let filter_rc = 1. / (self.parameters.cutoff_frequency * 2. * std::f64::consts::PI);
                let filter_a = filter_period / (filter_period + filter_rc);
                let filter_b = filter_rc / (filter_period + filter_rc);

                let mut last_sent_motor_cmd = init_time;

                let mut curr_weight = self
                    .get_median_weight(100, self.parameters.sample_rate)
                    .await;
                let init_weight = curr_weight;
                let target_weight = init_weight - w.setpoint;

                // Starting motor moves
                self.motor.set_velocity(self.parameters.motor_speed).await;
                self.retract_before().await;
                self.motor.relative_move(100.).await.expect("Motor faulted");

                let shutdown = Arc::new(AtomicBool::new(false));
                signal_hook::flag::register(signal_hook::consts::SIGINT, Arc::clone(&shutdown))
                    .expect("Register hook");
                //This while keep going while either final weight is none or while final weight is
                // not at setpoint
<<<<<<< HEAD
                // while self.check_final_weight(final_weight, target_weight) {
                let mut tick_interval = tokio::time::interval(Duration::from_millis(5));
                tick_interval.set_missed_tick_behavior(MissedTickBehavior::Skip);
=======
>>>>>>> a8617a90
                let end_condition = loop {
                    if shutdown.load(Ordering::Relaxed) {
                        self.motor.abrupt_stop().await;
                        break DispenseEndCondition::Failed;
                    }

                    let current_time = Instant::now();
                    if current_time - init_time > timeout {
                        self.motor.abrupt_stop().await;
                        error!("Dispense timed out!");
                        break DispenseEndCondition::Timeout(init_weight - curr_weight);
                    }
                    curr_weight = filter_a * self.get_weight().await + filter_b * curr_weight;
                    let err = (curr_weight - target_weight) / w.setpoint;
                    if let Some(t) = self.update_motor_speed(last_sent_motor_cmd, err).await {
                        last_sent_motor_cmd = t;
                    }

                    if curr_weight < target_weight + self.parameters.check_offset {
                        info!("Check offset reached");
                        self.motor.abrupt_stop().await;
                        let check_weight = self
                            .get_median_weight(30, self.parameters.sample_rate)
                            .await;
                        if check_weight < target_weight + self.parameters.stop_offset {
                            break DispenseEndCondition::WeightAchieved(init_weight - check_weight);
                        }
                        self.motor.relative_move(10.).await.unwrap();
                        tokio::time::sleep(Duration::from_millis(200)).await;
                    }
                    interval.tick().await;
                };
                self.motor.abrupt_stop().await;
                self.retract_after().await;
                info!("End Condition: {:?}", end_condition);
            }
            Setpoint::Timed(d) => {
                self.motor.set_velocity(self.parameters.motor_speed).await;
                self.retract_before().await;
                self.motor.relative_move(100.).await.expect("Motor faulted");
                tokio::time::sleep(*d).await;
                self.motor.abrupt_stop().await;
                self.retract_after().await;
            }
        }
    }
}
#[derive(Debug)]
pub enum DispenseEndCondition {
    Timeout(f64),
    WeightAchieved(f64),
    Failed,
}<|MERGE_RESOLUTION|>--- conflicted
+++ resolved
@@ -168,12 +168,6 @@
                     .expect("Register hook");
                 //This while keep going while either final weight is none or while final weight is
                 // not at setpoint
-<<<<<<< HEAD
-                // while self.check_final_weight(final_weight, target_weight) {
-                let mut tick_interval = tokio::time::interval(Duration::from_millis(5));
-                tick_interval.set_missed_tick_behavior(MissedTickBehavior::Skip);
-=======
->>>>>>> a8617a90
                 let end_condition = loop {
                     if shutdown.load(Ordering::Relaxed) {
                         self.motor.abrupt_stop().await;
