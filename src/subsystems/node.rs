<<<<<<< HEAD
use tokio::join;
=======
use std::sync::Arc;
>>>>>>> 8f538208
use crate::components::clear_core_motor::ClearCoreMotor;
use crate::components::scale::Scale;
use tokio::time::{Duration, Instant};
use crate::interface::tcp::client;

pub struct DispensingParameters  {
    serving_weight: f64,
    motor_speed: f64,
    sample_rate: f64,
    cutoff_frequency: f64,
    check_offset: f64,
    stop_offset: f64,
} impl DispensingParameters {
    pub fn new(serving_weight: f64,
               motor_speed: f64,
               sample_rate: f64,
               cutoff_frequency: f64,
               check_offset: f64,
               stop_offset: f64,
    ) -> Self {
        Self {
            serving_weight,
            motor_speed,
            sample_rate,
            cutoff_frequency,
            check_offset,
            stop_offset
        }
    }
}

pub struct Node {
<<<<<<< HEAD
=======
    scale: Arc<Scale>,
>>>>>>> 8f538208
    motor: ClearCoreMotor,
}

impl Node {
<<<<<<< HEAD
    pub fn new(motor: ClearCoreMotor) -> Self {
        Self { motor }
    }

    pub async fn connect_scale(&self, mut scale: Scale) -> Scale {
        tokio::task::spawn_blocking( move || {
            Scale::connect(scale).expect("Scale failed to connect")
        }).await.unwrap()
    }

    pub async fn read_scale(&self, scale: Scale) -> (Scale, f64) {
        tokio::task::spawn_blocking( move || {
            Scale::live_weigh(scale).expect("Scale failed to weigh")
        }).await.unwrap()
    }

    pub async fn read_scale_median(&self, scale: Scale, time: Duration, sample_rate: usize) -> (Scale, f64) {
        tokio::task::spawn_blocking( move || {
            Scale::weight_by_median(scale, time, sample_rate).expect("Failed to weigh scale")
        }).await.unwrap()
    }
=======
    pub fn new(scale: Scale, motor: ClearCoreMotor) -> Self {
        let scale= Arc::new(scale);
        Self {scale, motor }
    }

    pub fn connect(& mut self) {
        //self.scale.connect().expect("Scale failed to connect");
    }

>>>>>>> 8f538208

    pub async fn dispense(&self,
                          scale: Scale,
                          parameters: DispensingParameters
                          // serving: f64,
                          // sample_rate: f64,
                          // cutoff_frequency: f64,
                          // motor_speed: f64,
    ) -> (Scale, Vec<Duration>, Vec<f64>) {
        // Prime conveyor
        self.motor.set_velocity(2.*parameters.motor_speed).await.unwrap();
        self.motor.relative_move(-10000.).await.unwrap();

        // Set LP filter values
        let filter_period = 1. / parameters.sample_rate;
        let filter_rc = 1. / (parameters.cutoff_frequency * 2. * std::f64::consts::PI);
        let filter_a = filter_period / (filter_period + filter_rc);
        let filter_b = filter_rc / (filter_period + filter_rc);

        // Initialize dispense tracking variables
        let init_time = Instant::now();
        let mut last_sent_motor = Instant::now();
<<<<<<< HEAD
        
        let (mut scale, init_weight) = self.read_scale_median(scale, Duration::from_secs(3), 50).await;
=======



        let init_weight = self.scale.weight_by_median(500, 100)
            .expect("Failed to weigh scale");
>>>>>>> 8f538208
        let mut curr_weight = init_weight;
        let target_weight = init_weight - parameters.serving_weight;
        let mut reading: f64;
        let mut final_weight: f64;
        
        let timeout = Duration::from_secs(90);
        let send_command_delay = Duration::from_millis(500);

        let mut times: Vec<Duration> = Vec::new();
        let mut weights: Vec<f64> = Vec::new();

        self.motor.set_velocity(parameters.motor_speed).await.expect("Failed to change velocity");
        self.motor.relative_move(10000.).await.expect("Failed to send move command");
        let (scale, dispensed) = loop {
            if curr_weight < target_weight - parameters.check_offset {
                self.motor.abrupt_stop().await.expect("Failed to stop");
                (scale, final_weight) = self.read_scale_median(scale, Duration::from_secs(2), 50).await;
                if final_weight <= target_weight - parameters.stop_offset {
                    break (scale, init_weight - final_weight)
                }
            }
            let curr_time = Instant::now();
            if curr_time - init_time > timeout {
                // TODO: maybe violently run in reverse for a couple seconds and let it keep running?
                self.motor.abrupt_stop().await.expect("Failed to stop");
                println!("WARNING: Dispense timed out!");
                break (scale, init_weight-curr_weight)
            }
            (scale, reading) = self.read_scale(scale).await;
            curr_weight = filter_a * reading + filter_b * curr_weight;

            times.push(curr_time-init_time);
            weights.push(reading);

            if curr_time - last_sent_motor > send_command_delay {
                last_sent_motor = Instant::now();
                let err = (curr_weight - target_weight) / parameters.serving_weight;
                let new_motor_speed = err * parameters.motor_speed;
                if new_motor_speed >= 0.1 {
                    self.motor.set_velocity(new_motor_speed).await.expect("Failed to change speed");
                }
                self.motor.relative_move(10000.0).await.expect("Failed to update");
            }
        };
        println!("Dispensed: {:.1} g", dispensed);
        (scale, times, weights)
    }
//
    pub async fn timed_dispense(&self,
                                scale: Scale,
                                dispense_time: Duration,
                                sample_rate: f64,
                                cutoff_frequency: f64,
                                motor_speed: f64,
    // ) -> (Scale, Vec<Duration>, Vec<f64>) {
       ) -> Scale {
        // Set LP filter values
        let filter_period = 1. / sample_rate;
        let filter_rc = 1. / (cutoff_frequency * 2. * std::f64::consts::PI);
        let filter_a = filter_period / (filter_period + filter_rc);
        let filter_b = filter_rc / (filter_period + filter_rc);

        // Initialize dispense tracking variables
        let init_time = Instant::now();
        let mut last_sent_motor = Instant::now();
<<<<<<< HEAD
        let (mut scale, init_weight) = self.read_scale_median(scale, Duration::from_secs(3), 200).await;
=======
        let init_weight = self.scale.weight_by_median(500, 100)
            .expect("Failed to weigh scale");


>>>>>>> 8f538208
        let mut curr_weight = init_weight;
        let mut reading: f64;
        let timeout = dispense_time;
        let send_command_delay = Duration::from_millis(250);

        // Data tracking
        let mut times = Vec::new();
        let mut weights = Vec::new();
        self.motor.set_velocity(motor_speed).await.expect("TODO: panic message");
        self.motor.relative_move(10000.0).await.expect("Failed to update");
        loop {
            let curr_time = Instant::now();
            if curr_time - init_time > timeout {
                self.motor.abrupt_stop().await.expect("Failed to stop");
                break;
            }
            // curr_weight = filter_a * self.read_scale(scale).expect("Failed to weigh scale") + filter_b * curr_weight;
            (scale, reading) = self.read_scale(scale).await;
            curr_weight = filter_a * reading + filter_b * curr_weight;

            times.push(curr_time-init_time);
            weights.push(curr_weight);

            if curr_time - last_sent_motor > send_command_delay {
                last_sent_motor = Instant::now();
                self.motor.relative_move(10000.0).await.expect("Failed to update");
            }
        }

        // let final_weight = self.scale.weight_by_median(500, 100).expect("Failed to weigh scale");
        let (scale, final_weight) = self.read_scale_median(scale, Duration::from_secs(3), 200).await;
        println!("Dispensed: {:.1} g", init_weight-final_weight);
        // (scale, times, weights)
        scale    
}
}
// //
// //
// // async fn alt_dispense(motor: ClearCoreMotor, serving: f64) {
// //     let mut scale = connect_scale(Scale::new(716709)).await;
// //     let (curr_weight, scale) = read_scale(scale).await;
// //     let target_weight = curr_weight - serving;
// //     println!("Starting Weight: {curr_weight}");
// //     motor.set_velocity(0.5).await.unwrap();
// //     println!("Set Velocity command sent!");
// //     motor.relative_move(1000.0).await.unwrap();
// //     println!("Move Command Sent");
// //     let mut current_time =  Instant::now();
// //     let start_time = current_time;
// //     loop {
// //         (curr_weight, scale) = read_scale(scale).await;
// //         current_time = Instant::now();
// //         if (current_time - start_time) > Duration::from_secs(10) {
// //             motor.abrupt_stop().await.unwrap();
// //             break
// //         }
// //         if curr_weight < target_weight {
// //             break
// //         }
// //     }
// //     println!("Ending Weight: {curr_weight}");
// // }

#[tokio::test]
async fn test() {
    let (tx, rx) = tokio::sync::mpsc::channel(10);
    let client = tokio::spawn(client("192.168.1.12:8888", rx));
    ClearCoreMotor::new(3, 800, tx.clone()).enable().await.unwrap();
    let node = Node::new(ClearCoreMotor::new(3, 800, tx));
    let mut scale = node.connect_scale(Scale::new(716709)).await;
    scale = Scale::change_coefficients(scale, vec![4780449.913365008, 2596299.373482612, -4975764.006916862, 4998589.065848139]);
    let task = tokio::spawn(async move {
        // node.dispense(scale, 60., 50., 0.5, 0.3).await
    });
    let (_, _) = join!(client, task);
    println!("DEBUG: Complete!")
}

#[tokio::test]
async fn motor_test() {
    tokio::time::sleep(Duration::from_secs(2)).await;
    let (tx, rx) = tokio::sync::mpsc::channel(10);
    let client = tokio::spawn(client("192.168.1.12:8888", rx));
    ClearCoreMotor::new(0, 800, tx.clone()).enable().await.unwrap();
    let task = tokio::spawn( async move {
        let motor = ClearCoreMotor::new(0, 800, tx);
        motor.set_velocity(0.3).await.unwrap();
        motor.relative_move(100000.0).await.unwrap();
        for _ in 0..10 {
            motor.relative_move(100000.0).await.unwrap();
            tokio::time::sleep(Duration::from_millis(1000)).await;
        }
        motor.abrupt_stop().await.unwrap();
    });
    let (_, _) = join!(client, task);
    println!("DEBUG: Complete!")
}

// #[tokio::test]
<<<<<<< HEAD
// async fn test_node() {
//     let (tx, rx) = tokio::sync::mpsc::channel(10);
//     let client = tokio::spawn(client("192.168.1.12:8888", rx));
//     let task = tokio::spawn(alt_dispense(ClearCoreMotor::new(0, 800, tx)));
//     task.await.unwrap();
//     let _ = client.await.unwrap();
// }
=======
// async fn test_node_again() {
//     let (tx, rx) = tokio::sync::mpsc::channel(10);
//     let client = tokio::spawn(client("192.168.1.12:8888", rx));
//     let scale = Scale::new(716709);
//     let node = Node::new(scale, ClearCoreMotor::new(0, 800, tx));
//     
//     let dispense = tokio::spawn(
//         node.timed_dispense( Duration::from_secs(5), 200, 0.5));
// }
>>>>>>> 8f538208
<|MERGE_RESOLUTION|>--- conflicted
+++ resolved
@@ -1,8 +1,5 @@
-<<<<<<< HEAD
 use tokio::join;
-=======
-use std::sync::Arc;
->>>>>>> 8f538208
+
 use crate::components::clear_core_motor::ClearCoreMotor;
 use crate::components::scale::Scale;
 use tokio::time::{Duration, Instant};
@@ -35,15 +32,11 @@
 }
 
 pub struct Node {
-<<<<<<< HEAD
-=======
-    scale: Arc<Scale>,
->>>>>>> 8f538208
     motor: ClearCoreMotor,
 }
 
 impl Node {
-<<<<<<< HEAD
+  
     pub fn new(motor: ClearCoreMotor) -> Self {
         Self { motor }
     }
@@ -65,17 +58,7 @@
             Scale::weight_by_median(scale, time, sample_rate).expect("Failed to weigh scale")
         }).await.unwrap()
     }
-=======
-    pub fn new(scale: Scale, motor: ClearCoreMotor) -> Self {
-        let scale= Arc::new(scale);
-        Self {scale, motor }
-    }
-
-    pub fn connect(& mut self) {
-        //self.scale.connect().expect("Scale failed to connect");
-    }
-
->>>>>>> 8f538208
+
 
     pub async fn dispense(&self,
                           scale: Scale,
@@ -98,16 +81,9 @@
         // Initialize dispense tracking variables
         let init_time = Instant::now();
         let mut last_sent_motor = Instant::now();
-<<<<<<< HEAD
         
         let (mut scale, init_weight) = self.read_scale_median(scale, Duration::from_secs(3), 50).await;
-=======
-
-
-
-        let init_weight = self.scale.weight_by_median(500, 100)
-            .expect("Failed to weigh scale");
->>>>>>> 8f538208
+
         let mut curr_weight = init_weight;
         let target_weight = init_weight - parameters.serving_weight;
         let mut reading: f64;
@@ -173,14 +149,9 @@
         // Initialize dispense tracking variables
         let init_time = Instant::now();
         let mut last_sent_motor = Instant::now();
-<<<<<<< HEAD
+         
         let (mut scale, init_weight) = self.read_scale_median(scale, Duration::from_secs(3), 200).await;
-=======
-        let init_weight = self.scale.weight_by_median(500, 100)
-            .expect("Failed to weigh scale");
-
-
->>>>>>> 8f538208
+
         let mut curr_weight = init_weight;
         let mut reading: f64;
         let timeout = dispense_time;
@@ -217,32 +188,7 @@
         scale    
 }
 }
-// //
-// //
-// // async fn alt_dispense(motor: ClearCoreMotor, serving: f64) {
-// //     let mut scale = connect_scale(Scale::new(716709)).await;
-// //     let (curr_weight, scale) = read_scale(scale).await;
-// //     let target_weight = curr_weight - serving;
-// //     println!("Starting Weight: {curr_weight}");
-// //     motor.set_velocity(0.5).await.unwrap();
-// //     println!("Set Velocity command sent!");
-// //     motor.relative_move(1000.0).await.unwrap();
-// //     println!("Move Command Sent");
-// //     let mut current_time =  Instant::now();
-// //     let start_time = current_time;
-// //     loop {
-// //         (curr_weight, scale) = read_scale(scale).await;
-// //         current_time = Instant::now();
-// //         if (current_time - start_time) > Duration::from_secs(10) {
-// //             motor.abrupt_stop().await.unwrap();
-// //             break
-// //         }
-// //         if curr_weight < target_weight {
-// //             break
-// //         }
-// //     }
-// //     println!("Ending Weight: {curr_weight}");
-// // }
+
 
 #[tokio::test]
 async fn test() {
@@ -278,24 +224,3 @@
     let (_, _) = join!(client, task);
     println!("DEBUG: Complete!")
 }
-
-// #[tokio::test]
-<<<<<<< HEAD
-// async fn test_node() {
-//     let (tx, rx) = tokio::sync::mpsc::channel(10);
-//     let client = tokio::spawn(client("192.168.1.12:8888", rx));
-//     let task = tokio::spawn(alt_dispense(ClearCoreMotor::new(0, 800, tx)));
-//     task.await.unwrap();
-//     let _ = client.await.unwrap();
-// }
-=======
-// async fn test_node_again() {
-//     let (tx, rx) = tokio::sync::mpsc::channel(10);
-//     let client = tokio::spawn(client("192.168.1.12:8888", rx));
-//     let scale = Scale::new(716709);
-//     let node = Node::new(scale, ClearCoreMotor::new(0, 800, tx));
-//     
-//     let dispense = tokio::spawn(
-//         node.timed_dispense( Duration::from_secs(5), 200, 0.5));
-// }
->>>>>>> 8f538208
